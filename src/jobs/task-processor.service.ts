--- conflicted
+++ resolved
@@ -13,11 +13,7 @@
 import { AIService } from '../ai/ai.service';
 import { PuppeteerService } from '../puppeteer/puppeteer.service';
 import { RedisService } from '../redis/redis.service';
-<<<<<<< HEAD
 import { calculateMaxConcurrentTasks } from '../utils/concurrency-limits';
-=======
-import { checkSuccessIndicators } from '../utils/success-indicators';
->>>>>>> 08f622a8
 
 function withTimeout<T>(promise: Promise<T>, ms: number, onTimeout: () => void): Promise<T> {
   return Promise.race([
@@ -41,18 +37,10 @@
 @Injectable()
 export class TaskProcessorService {
   private readonly logger = new LogWrapper(TaskProcessorService.name);
-<<<<<<< HEAD
   private taskQueue: QueuedTask[] = [];
   private isProcessing = false;
   private readonly MAX_CONCURRENT_TASKS: number;
   private currentRunningTasks = 0;
-=======
-  private taskQueue: Array<{ taskId: string; priority: number }> = [];
-  private isProcessingQueue = false;
-  private readonly QUEUE_DELAY_MS = 2000;
-  private readonly MAX_CONCURRENT_TASKS = 3;
-  private activeTaskCount = 0;
->>>>>>> 08f622a8
 
   constructor(
     @InjectModel(Task.name) private taskModel: Model<Task>,
@@ -141,7 +129,6 @@
         throw new Error('Task not found');
       }
 
-<<<<<<< HEAD
       if (task.status !== TaskStatus.ACTIVE) {
         this.logger.warn(`[TASK_${taskId}] Task is not active (status: ${task.status}), skipping`);
         return;
@@ -184,21 +171,6 @@
             );
           }
         }
-=======
-      if (activeTasks.length === 0) {
-        this.logger.info(`[TASK_PROCESSOR] No active tasks found`);
-        return;
-      }
-
-      for (const task of activeTasks) {
-        this.addTaskToQueue(task._id.toString(), 1);
-      }
-
-      this.logger.info(`[TASK_PROCESSOR] 📋 Added ${activeTasks.length} tasks to queue`);
-
-      if (!this.isProcessingQueue) {
-        this.processQueue();
->>>>>>> 08f622a8
       }
     } catch (error) {
       this.logger.error(`[TASK_${taskId}] Error processing task: ${error.message}`, error);
@@ -214,68 +186,10 @@
     }
   }
 
-<<<<<<< HEAD
   private async executeTask(queuedTask: QueuedTask): Promise<void> {
     const { taskId, resolve, reject } = queuedTask;
 
-=======
-  private addTaskToQueue(taskId: string, priority: number): void {
-    this.taskQueue.push({ taskId, priority });
-    this.logger.debug(`[TASK_PROCESSOR] 📋 Added task ${taskId} to queue (priority: ${priority})`);
-  }
-
-  private async processQueue(): Promise<void> {
-    if (this.isProcessingQueue) {
-      this.logger.debug(`[TASK_PROCESSOR] Queue is already being processed`);
-      return;
-    }
-
-    this.isProcessingQueue = true;
-    this.logger.info(`[TASK_PROCESSOR] 🚀 Starting queue processing...`);
-
     try {
-      while (this.taskQueue.length > 0 || this.activeTaskCount > 0) {
-        if (this.activeTaskCount < this.MAX_CONCURRENT_TASKS && this.taskQueue.length > 0) {
-          const taskItem = this.taskQueue.shift();
-          if (taskItem) {
-            this.activeTaskCount++;
-            this.logger.info(
-              `[TASK_PROCESSOR] 🚀 Starting task ${taskItem.taskId} (active: ${this.activeTaskCount}/${this.MAX_CONCURRENT_TASKS})`,
-            );
-
-            this.processTasks(taskItem.taskId)
-              .catch((e) => {
-                this.logger.error(`[TASK_${taskItem.taskId}] Error processing task: ${e.message}`);
-              })
-              .finally(() => {
-                this.activeTaskCount--;
-                this.logger.debug(
-                  `[TASK_PROCESSOR] ✅ Task ${taskItem.taskId} completed (active: ${this.activeTaskCount}/${this.MAX_CONCURRENT_TASKS})`,
-                );
-              });
-          }
-        }
-
-        await this.sleep(500);
-      }
-
-      this.logger.info(`[TASK_PROCESSOR] ✅ Queue processing completed`);
-    } catch (error) {
-      this.logger.error(`[TASK_PROCESSOR] Error in queue processing: ${error.message}`, error);
-    } finally {
-      this.isProcessingQueue = false;
-    }
-  }
-
-  async processTasks(taskId: string): Promise<void> {
->>>>>>> 08f622a8
-    try {
-      this.logger.info(`[TASK_${taskId}] 🚀 Starting task processing...`);
-
-      const delay = Math.floor(Math.random() * 2000) + 1000;
-      this.logger.debug(`[TASK_${taskId}] ⏳ Waiting ${delay}ms before starting...`);
-      await this.sleep(delay);
-
       const task = await this.taskModel.findById(taskId).exec();
 
       if (!task) {
@@ -296,7 +210,6 @@
         return;
       }
 
-<<<<<<< HEAD
       const updateResult = await this.taskModel
         .findByIdAndUpdate(taskId, { isRunning: true }, { new: true })
         .exec();
@@ -344,27 +257,32 @@
         );
       }
       reject(error);
-=======
-      this.logger.info(`[TASK_${taskId}] ✅ Task acquired, starting execution...`);
-
-      task.isRunning = true;
-      await task.save();
-
-      try {
-        await this.processTask(task);
-        this.logger.info(`[TASK_${taskId}] ✅ Task completed successfully`);
-      } catch (error) {
-        this.logger.error(`[TASK_${taskId}] ❌ Task failed: ${error.message}`);
-        // Не выбрасываем ошибку - задача остается в Agenda для повторного выполнения
-      } finally {
-        task.isRunning = false;
-        await task.save();
-        this.logger.info(`[TASK_${taskId}] 🔓 Task lock released`);
-      }
-    } catch (error) {
-      this.logger.error(`[TASK_${taskId}] Error in processTasks: ${error.message}`, error);
->>>>>>> 08f622a8
-    }
+    }
+  }
+
+  getQueueStatus(): {
+    queueLength: number;
+    isProcessing: boolean;
+    currentRunningTasks: number;
+    maxConcurrentTasks: number;
+  } {
+    return {
+      queueLength: this.taskQueue.length,
+      isProcessing: this.isProcessing,
+      currentRunningTasks: this.currentRunningTasks,
+      maxConcurrentTasks: this.MAX_CONCURRENT_TASKS,
+    };
+  }
+
+  clearQueue(): number {
+    const queueLength = this.taskQueue.length;
+    this.taskQueue = [];
+    this.logger.info(`[TASK_PROCESSOR] Queue cleared. Removed ${queueLength} tasks`);
+    return queueLength;
+  }
+
+  getBrowserStats() {
+    return this.puppeteerService.getBrowserStats();
   }
 
   getQueueStatus(): {
@@ -1135,6 +1053,7 @@
 
       if (Math.random() < config.typoChance && i < value.length - 1) {
         await this.simulateTypo(page, selector);
+        await this.simulateTypo(page, selector);
       }
 
       if (Math.random() < config.pauseChance && i < value.length - 1) {
@@ -1177,6 +1096,7 @@
   }
 
   private async simulateTypo(page: Page, selector: string): Promise<void> {
+  private async simulateTypo(page: Page, selector: string): Promise<void> {
     const typoChar = String.fromCharCode(97 + Math.floor(Math.random() * 26));
 
     await this.addCharacter(page, selector, typoChar);
@@ -1223,6 +1143,7 @@
     }
   }
 
+  private async simulateFieldTransition(page: Page): Promise<void> {
   private async simulateFieldTransition(page: Page): Promise<void> {
     const basePause = 800 + Math.random() * 1200;
     const readingPause = Math.random() < 0.2 ? 500 + Math.random() * 1_000 : 0;
@@ -1445,11 +1366,13 @@
 
             const typingConfig = this.getTypingConfig(field.type);
             await this.fillFieldWithTyping(page, field.selector, value, typingConfig);
+            await this.fillFieldWithTyping(page, field.selector, value, typingConfig);
 
             this.logger.info(
               `${taskPrefix} ✅ Filled field ${field.selector} (${field.type}) with value: ${value} (confidence: ${field.confidence})`,
             );
 
+            await this.simulateFieldTransition(page);
             await this.simulateFieldTransition(page);
           } catch (error) {
             this.logger.warn(
