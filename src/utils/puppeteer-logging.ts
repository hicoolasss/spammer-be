import { CountryCode } from '@enums';
import { BrowserWrapper } from '@types';
import Table from 'cli-table3';
import { Browser, Page } from 'puppeteer';

import { LogWrapper } from './LogWrapper';

export const browserOpenTimes = new WeakMap<Browser, number>();
export const pageOpenTimes = new WeakMap<Page, number>();

const logger = new LogWrapper('PuppeteerLogging');

export function formatDuration(ms: number): string {
  if (ms < 1000) return `${ms}ms`;
  const s = Math.floor(ms / 1000);
  const m = Math.floor(s / 60);
  const sec = s % 60;
  if (m > 0) return `${m}m ${sec}s`;
  return `${sec}s`;
}

export function logAllGeoPoolsTable(browserPool: Map<CountryCode, BrowserWrapper[]>) {
  const now = Date.now();
  for (const [geo, pool] of browserPool.entries()) {
    if (pool.length === 0) {
      logger.info(`[geo=${geo}] No browsers in pool`);
      continue;
    }

    const maxTabs = Math.max(0, ...pool.map((w) => w.pages.length));
    const tabHeaders = Array.from({ length: maxTabs }, (_, i) => `Tab #${i + 1}`);
    const table = new Table({
      head: ['Browser #', 'Tabs', 'Browser Age', 'Status', ...tabHeaders],
      style: { head: ['cyan'] },
      wordWrap: true,
    });

    pool.forEach((w, i) => {
      const browserTime = browserOpenTimes.get(w.browser);
      const browserAge = browserTime ? formatDuration(now - browserTime) : '?';

      const browserStatus = w.browser.isConnected() ? '🟢' : '🔴';

      const tabAges = w.pages.map((p) => {
        const t = pageOpenTimes.get(p);
        if (!t) {
<<<<<<< HEAD
          logger.info(`[DEBUG] Page ${p.url()} has no time recorded`);
          return '?';
=======
          return '❓';
>>>>>>> 08f622a8
        }
        const age = formatDuration(now - t);
        return p.isClosed() ? `❌(${age})` : age;
      });

      const rowTabs = tabAges.slice(0, maxTabs);
      while (rowTabs.length < tabHeaders.length) rowTabs.push('-');

      table.push([`#${i + 1}`, w.pages.length, browserAge, browserStatus, ...rowTabs]);
    });
<<<<<<< HEAD
    logger.info(`\n[geo=${geo}] Browsers: ${pool.length}`);
=======

    logger.info(
      `[geo=${geo}] Browsers: ${pool.length}, Total tabs: ${pool.reduce((sum, w) => sum + w.pages.length, 0)}`,
    );
>>>>>>> 08f622a8
    logger.info(`\n${table.toString()}`);
  }
}<|MERGE_RESOLUTION|>--- conflicted
+++ resolved
@@ -4,9 +4,12 @@
 import { Browser, Page } from 'puppeteer';
 
 import { LogWrapper } from './LogWrapper';
+import { LogWrapper } from './LogWrapper';
 
 export const browserOpenTimes = new WeakMap<Browser, number>();
 export const pageOpenTimes = new WeakMap<Page, number>();
+
+const logger = new LogWrapper('PuppeteerLogging');
 
 const logger = new LogWrapper('PuppeteerLogging');
 
@@ -44,12 +47,8 @@
       const tabAges = w.pages.map((p) => {
         const t = pageOpenTimes.get(p);
         if (!t) {
-<<<<<<< HEAD
           logger.info(`[DEBUG] Page ${p.url()} has no time recorded`);
           return '?';
-=======
-          return '❓';
->>>>>>> 08f622a8
         }
         const age = formatDuration(now - t);
         return p.isClosed() ? `❌(${age})` : age;
@@ -60,14 +59,7 @@
 
       table.push([`#${i + 1}`, w.pages.length, browserAge, browserStatus, ...rowTabs]);
     });
-<<<<<<< HEAD
     logger.info(`\n[geo=${geo}] Browsers: ${pool.length}`);
-=======
-
-    logger.info(
-      `[geo=${geo}] Browsers: ${pool.length}, Total tabs: ${pool.reduce((sum, w) => sum + w.pages.length, 0)}`,
-    );
->>>>>>> 08f622a8
     logger.info(`\n${table.toString()}`);
   }
 }