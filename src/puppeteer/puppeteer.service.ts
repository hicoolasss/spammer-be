import { CountryCode } from '@enums';
import { Injectable, InternalServerErrorException, OnModuleDestroy } from '@nestjs/common';
import { BrowserWrapper } from '@types';
import { IS_PROD_ENV, LogWrapper } from '@utils';
import { LOCALE_SETTINGS } from '@utils';
import { getBrowserSpoofScript, getRandomItem, HEADERS, MOBILE_VIEWPORTS } from '@utils';
import * as dns from 'dns';
import { Browser, launch, Page } from 'puppeteer';
import { browserOpenTimes, logAllGeoPoolsTable, pageOpenTimes } from 'src/utils/puppeteer-logging';

@Injectable()
export class PuppeteerService implements OnModuleDestroy {
  private readonly logger = new LogWrapper(PuppeteerService.name);
  private browserPool = new Map<CountryCode, BrowserWrapper[]>();
  private browserCreationLocks = new Map<CountryCode, Promise<void>>();

  private readonly MAX_BROWSERS_PER_GEO: number;
  private readonly MAX_TABS_PER_BROWSER: number;

  constructor() {
    this.MAX_BROWSERS_PER_GEO = Number(process.env.MAX_BROWSERS_PER_GEO) || 10;
    this.MAX_TABS_PER_BROWSER = Number(process.env.MAX_TABS_PER_BROWSER) || 10;

    this.logger.info(
      `[PuppeteerService] Environment variables: MAX_BROWSERS_PER_GEO=${process.env.MAX_BROWSERS_PER_GEO}, MAX_TABS_PER_BROWSER=${process.env.MAX_TABS_PER_BROWSER}`,
    );
    this.logger.info(
      `[PuppeteerService] Initialized with MAX_BROWSERS_PER_GEO=${this.MAX_BROWSERS_PER_GEO}, MAX_TABS_PER_BROWSER=${this.MAX_TABS_PER_BROWSER}`,
    );

    const disableGpuWarnings = process.env.DISABLE_GPU_WARNINGS === 'true';
    this.logger.info(`[PuppeteerService] GPU warnings disabled: ${disableGpuWarnings}`);

    setInterval(
      async () => {
        try {
          await this.cleanupPoolIssues();
        } catch (error) {
          this.logger.error(`[PuppeteerService] Error during periodic cleanup: ${error.message}`);
        }
      },
      5 * 60 * 1000,
    );

    const logRuntimeErrors = process.env.LOG_RUNTIME_ERRORS === 'true';
    this.logger.info(`[PuppeteerService] Runtime errors logging: ${logRuntimeErrors}`);
  }

  private sanitizeModuleScript(script: string): string {
    return script.replace(/^\s*(export|import)\s.*$/gm, '');
  }

  private handleChromePropertyError(err: Error, context: string): boolean {
    if (err.message.includes('Cannot redefine property: chrome')) {
      return true;
    }
    if (err.message.includes('Cannot redefine property')) {
      return true;
<<<<<<< HEAD
=======
    }
    if (err.message.includes('Unexpected token')) {
      return true;
    }
    if (err.message.includes('SyntaxError')) {
      return true;
    }
    if (err.message.includes('Unexpected identifier')) {
      return true;
    }
    if (err.message.includes('Unexpected end of input')) {
      return true;
    }
    if (err.message.includes('Invalid or unexpected token')) {
      return true;
    }
    if (err.message.includes('Failed to fetch')) {
      return true;
    }
    if (err.message.includes('TypeError') && err.message.includes('fetch')) {
      return true;
    }

    if (err.message.includes('Cannot read properties of undefined')) {
      return true;
    }
    if (err.message.includes('prototype')) {
      return true;
    }
    if (err.message.includes('masterstroke_ajax is not defined')) {
      return true;
    }
    if (err.message.includes('wp is not defined')) {
      return true;
    }
    if (err.message.includes('i18n')) {
      return true;
>>>>>>> 08f622a8
    }
    if (err.message.includes('hooks')) {
      return true;
    }
    if (err.message.includes('ReferenceError')) {
      return true;
    }
    if (err.message.includes('TypeError')) {
      return true;
    }

    // Системные ошибки браузера
    if (
      err.message.includes('vkCreateInstance') ||
      err.message.includes('VK_ERROR_INCOMPATIBLE_DRIVER') ||
      err.message.includes('eglChooseConfig') ||
      err.message.includes('BackendType::OpenGLES') ||
      err.message.includes('Bind context provider failed') ||
      err.message.includes('handshake failed') ||
      err.message.includes('SSL error code') ||
      err.message.includes('video_capture_service_impl')
    ) {
      return true;
    }

    this.logger.error(`${context} error: ${err}`);
    return false;
  }

  async onModuleInit() {
    if (!process.env.PROXY_HOST) {
      this.logger.error('Proxy host is not set in environment variables');
    }

    if (!process.env.PROXY_HOST) {
      this.logger.error('Proxy host is not set in environment variables');
    }

    if (!process.env.PROXY_USERNAME) {
      this.logger.error('Proxy username is not set in environment variables');
    }

    if (!process.env.PROXY_PASSWORD) {
      this.logger.error('Proxy password is not set in environment variables');
    }
  }

  async onModuleDestroy() {
    for (const pool of this.browserPool.values()) {
      for (const wrapper of pool) {
        for (const p of wrapper.pages) {
          try {
            await p.close();
          } catch {
            // Ignore
          }
        }
        try {
          await wrapper.context.close();
        } catch {
          // Ignore
        }
        try {
          await wrapper.browser.close();
        } catch {
          // Ignore
        }
      }
    }
    this.browserPool.clear();
  }

  async acquirePage(proxyGeo: CountryCode, userAgent: string): Promise<Page> {
    const localeSettings = LOCALE_SETTINGS[proxyGeo] || LOCALE_SETTINGS.ALL;
    const { locale, timeZone } = localeSettings;
    const pool = this.browserPool.get(proxyGeo) || [];

    this.logger.debug(
      `[acquirePage] geo=${proxyGeo} | pool.length=${pool.length}, MAX_BROWSERS=${this.MAX_BROWSERS_PER_GEO}, MAX_TABS=${this.MAX_TABS_PER_BROWSER}`,
    );

<<<<<<< HEAD
    const getBrowserWithFreeSlot = () =>
      pool.find((w) => w.pages.length < this.MAX_TABS_PER_BROWSER);

    const hasAvailableSlots = () => {
      const totalSlots = pool.length * this.MAX_TABS_PER_BROWSER;
      const usedSlots = pool.reduce((sum, w) => sum + w.pages.length, 0);
      return usedSlots < totalSlots;
    };

    const canCreateNewBrowser = () => pool.length < this.MAX_BROWSERS_PER_GEO;

    let wrapper = getBrowserWithFreeSlot();
=======
    const totalTabs = pool.reduce((sum, w) => sum + w.pages.length, 0);
    const avgTabsPerBrowser = pool.length > 0 ? Math.round(totalTabs / pool.length) : 0;
    this.logger.info(
      `[acquirePage] geo=${proxyGeo} | Диагностика: браузеров=${pool.length}, всего вкладок=${totalTabs}, среднее=${avgTabsPerBrowser}/браузер`,
    );
>>>>>>> 08f622a8

    for (const wrapper of pool) {
      wrapper.pages = wrapper.pages.filter((page) => !page.isClosed());
    }

    // Очищаем пустые браузеры если их больше 1
    if (pool.length > 1) {
      const emptyBrowsers = pool.filter((w) => w.pages.length === 0);
      if (emptyBrowsers.length > 0) {
        this.logger.info(`[acquirePage] geo=${proxyGeo} | 🗑️ Найдено ${emptyBrowsers.length} пустых браузеров, закрываю их`);
        for (const emptyBrowser of emptyBrowsers) {
          try {
            await emptyBrowser.context.close().catch(() => {});
            await emptyBrowser.browser.close().catch(() => {});
          } catch (error) {
            this.logger.error(`[acquirePage] geo=${proxyGeo} | Ошибка закрытия пустого браузера: ${error.message}`);
          }
        }
        // Удаляем пустые браузеры из пула
        const index = pool.indexOf(emptyBrowsers[0]);
        if (index > -1) {
          pool.splice(index, 1);
        }
      }
    }

    let shouldCreateNewBrowser = false;

    if (pool.length === 0) {
      shouldCreateNewBrowser = true;
      this.logger.info(`[acquirePage] geo=${proxyGeo} | 🚀 Создаю первый браузер!`);
    } else if (pool.every((w) => w.pages.length >= this.MAX_TABS_PER_BROWSER)) {
      // Создаем новый браузер только если ВСЕ браузеры полностью заполнены
      shouldCreateNewBrowser = true;
      this.logger.info(
        `[acquirePage] geo=${proxyGeo} | 🚀 Все браузеры полностью заполнены (${this.MAX_TABS_PER_BROWSER} вкладок), создаю новый!`,
      );
    } else if (
      pool.length < this.MAX_BROWSERS_PER_GEO &&
      totalTabs >= pool.length * this.MAX_TABS_PER_BROWSER * 0.8
    ) {
      // Создаем новый браузер только если общая загрузка пула >= 80%
      shouldCreateNewBrowser = true;
      this.logger.info(
        `[acquirePage] geo=${proxyGeo} | 🚀 Общая загрузка пула ${Math.round((totalTabs / (pool.length * this.MAX_TABS_PER_BROWSER)) * 100)}% >= 80%, создаю новый браузер!`,
      );
    }

<<<<<<< HEAD
    if (hasAvailableSlots() || canCreateNewBrowser()) {
      this.logger.debug(
        `[acquirePage] geo=${proxyGeo} | Нет браузера со свободным слотом, но есть возможности. hasAvailableSlots=${hasAvailableSlots()}, canCreateNewBrowser=${canCreateNewBrowser()}`,
      );

      if (canCreateNewBrowser()) {
        this.logger.debug(
          `[acquirePage] geo=${proxyGeo} | Создаю новый браузер, pool.length=${pool.length} < ${this.MAX_BROWSERS_PER_GEO}`,
        );

        if (!this.browserCreationLocks.has(proxyGeo)) {
          const lockPromise = new Promise<void>((resolve) => {
            resolve();
          });
          this.browserCreationLocks.set(proxyGeo, lockPromise);
          let newWrapper: BrowserWrapper;
          try {
            newWrapper = await this.getOrCreateBrowserForGeo(proxyGeo, locale, timeZone);
            this.logger.debug(
              `[acquirePage] geo=${proxyGeo} | Новый браузер создан, добавляю вкладку`,
            );
            const page = await this._openPage(
              newWrapper,
              userAgent,
              locale,
              timeZone,
              creativeId,
              proxyGeo,
            );
            this._drainGeoQueue(proxyGeo);
            logAllGeoPoolsTable(this.browserPool);
            return page;
          } catch (err) {
            if (newWrapper) newWrapper.pages = [];
            throw err;
          } finally {
            this.browserCreationLocks.delete(proxyGeo);
          }
        } else {
          this.logger.debug(`[acquirePage] geo=${proxyGeo} | Жду создания браузера другим потоком`);
          await this.browserCreationLocks.get(proxyGeo);
          const updatedPool = this.browserPool.get(proxyGeo) || [];
          wrapper = updatedPool.find((w) => w.pages.length < this.MAX_TABS_PER_BROWSER);
          if (wrapper) {
            this.logger.debug(
              `[acquirePage] geo=${proxyGeo} | После ожидания найден браузер с ${wrapper.pages.length} вкладками`,
            );
            const page = await this._openPage(
              wrapper,
              userAgent,
              locale,
              timeZone,
              creativeId,
              proxyGeo,
            );
            logAllGeoPoolsTable(this.browserPool);
            return page;
          }
        }
      } else {
        this.logger.debug(
          `[acquirePage] geo=${proxyGeo} | Достигнут лимит браузеров, но есть свободные слоты. Ждем освобождения...`,
        );

        for (let i = 0; i < 20; i++) {
          await new Promise((resolve) => setTimeout(resolve, 500));

          const updatedPool = this.browserPool.get(proxyGeo) || [];
          wrapper = updatedPool.find((w) => w.pages.length < this.MAX_TABS_PER_BROWSER);

          if (wrapper) {
            this.logger.debug(
              `[acquirePage] geo=${proxyGeo} | Найден свободный слот после ожидания, добавляю вкладку`,
            );
            const page = await this._openPage(
              wrapper,
              userAgent,
              locale,
              timeZone,
              creativeId,
              proxyGeo,
            );
            logAllGeoPoolsTable(this.browserPool);
            return page;
          }
        }
      }
=======
    if (shouldCreateNewBrowser && pool.length < this.MAX_BROWSERS_PER_GEO) {
      this.logger.info(
        `[acquirePage] geo=${proxyGeo} | 🚀 Создаю новый браузер! pool.length=${pool.length} < ${this.MAX_BROWSERS_PER_GEO}`,
      );

      if (!this.browserCreationLocks.has(proxyGeo)) {
        const lockPromise = new Promise<void>((resolve) => {
          resolve();
        });
        this.browserCreationLocks.set(proxyGeo, lockPromise);

        try {
          const newWrapper = await this.getOrCreateBrowserForGeo(proxyGeo, locale, timeZone);
          this.logger.debug(
            `[acquirePage] geo=${proxyGeo} | Новый браузер создан, добавляю вкладку`,
          );
          const page = await this._openPage(newWrapper, userAgent, locale, timeZone, proxyGeo);
          logAllGeoPoolsTable(this.browserPool);
          return page;
        } catch (err) {
          this.logger.error(
            `[acquirePage] geo=${proxyGeo} | Ошибка создания браузера: ${err.message}`,
          );
          throw err;
        } finally {
          this.browserCreationLocks.delete(proxyGeo);
        }
      } else {
        this.logger.debug(`[acquirePage] geo=${proxyGeo} | Жду создания браузера другим потоком`);
        await this.browserCreationLocks.get(proxyGeo);
        const updatedPool = this.browserPool.get(proxyGeo) || [];
        const wrapper = updatedPool.find((w) => w.pages.length < this.MAX_TABS_PER_BROWSER);
        if (wrapper) {
          this.logger.debug(
            `[acquirePage] geo=${proxyGeo} | После ожидания найден браузер с ${wrapper.pages.length} вкладками`,
          );
          const page = await this._openPage(wrapper, userAgent, locale, timeZone, proxyGeo);
          logAllGeoPoolsTable(this.browserPool);
          return page;
        }
      }
    }

    const getBrowserWithFreeSlot = () => {
      // Сначала ищем браузер с наименьшим количеством вкладок
      const sortedBrowsers = pool
        .filter((w) => w.pages.length < this.MAX_TABS_PER_BROWSER)
        .sort((a, b) => a.pages.length - b.pages.length);
      
      return sortedBrowsers[0] || null;
    };
    
    let wrapper = getBrowserWithFreeSlot();

    if (wrapper) {
      this.logger.debug(
        `[acquirePage] geo=${proxyGeo} | Найден браузер с ${wrapper.pages.length} вкладками, добавляю вкладку`,
      );
      const page = await this._openPage(wrapper, userAgent, locale, timeZone, proxyGeo);
      logAllGeoPoolsTable(this.browserPool);
      return page;
    }

    // Если все браузеры заполнены, но можем создать новый
    if (pool.length < this.MAX_BROWSERS_PER_GEO) {
      this.logger.info(
        `[acquirePage] geo=${proxyGeo} | Все браузеры заполнены, создаю дополнительный браузер`,
      );
      try {
        const newWrapper = await this.getOrCreateBrowserForGeo(proxyGeo, locale, timeZone);
        const page = await this._openPage(newWrapper, userAgent, locale, timeZone, proxyGeo);
        logAllGeoPoolsTable(this.browserPool);
        return page;
      } catch (err) {
        this.logger.error(
          `[acquirePage] geo=${proxyGeo} | Ошибка создания дополнительного браузера: ${err.message}`,
        );
      }
    }

    if (pool.length >= this.MAX_BROWSERS_PER_GEO) {
      this.logger.warn(
        `[acquirePage] geo=${proxyGeo} | Достигнут лимит браузеров: ${pool.length} >= ${this.MAX_BROWSERS_PER_GEO}`,
      );
>>>>>>> 08f622a8
    }

    wrapper = pool.reduce((min, w) => (w.pages.length < min.pages.length ? w : min), pool[0]);
    this.logger.debug(
      `[acquirePage] geo=${proxyGeo} | Использую браузер с наименьшим количеством вкладок: ${wrapper.pages.length}`,
    );

    const page = await this._openPage(wrapper, userAgent, locale, timeZone, proxyGeo);
    this.logger.info(
      `[acquirePage] geo=${proxyGeo} | ✅ Вкладка создана! Теперь браузеров=${pool.length}, всего вкладок=${pool.reduce((sum, w) => sum + w.pages.length, 0)}`,
    );

    const totalTabsAfter = pool.reduce((sum, w) => sum + w.pages.length, 0);
    const avgTabsPerBrowserAfter = pool.length > 0 ? Math.round(totalTabsAfter / pool.length) : 0;
    this.logger.info(
      `[acquirePage] geo=${proxyGeo} | 📊 Состояние пула после создания вкладки: браузеров=${pool.length}, всего вкладок=${totalTabsAfter}, среднее=${avgTabsPerBrowserAfter}/браузер`,
    );

    logAllGeoPoolsTable(this.browserPool);
    return page;
  }

  private async _openPage(
    wrapper: BrowserWrapper,
    userAgent: string,
    locale: string,
    timeZone: string,
    proxyGeo: CountryCode,
  ): Promise<Page> {
    this.logger.debug(
      `[_openPage] geo=${proxyGeo} | Текущие вкладки: ${wrapper.pages.length}, лимит: ${this.MAX_TABS_PER_BROWSER}`,
    );

    if (wrapper.pages.length >= this.MAX_TABS_PER_BROWSER) {
      this.logger.error(
        `[_openPage] geo=${proxyGeo} | Попытка открыть вкладку при переполнении: уже ${wrapper.pages.length} вкладок (лимит ${this.MAX_TABS_PER_BROWSER})`,
      );
      throw new Error('MAX_TABS limit reached for this browser');
    }

    const page = await wrapper.context.newPage();
    const pageOpenTime = Date.now();

    pageOpenTimes.set(page, pageOpenTime);
    const storedTime = pageOpenTimes.get(page);

    if (!storedTime) {
      this.logger.error(`[_openPage] geo=${proxyGeo} | FAILED to store page time!`);
    }

    this.logger.debug(
      `[_openPage] geo=${proxyGeo} | Вкладка создана, время: ${pageOpenTime}, сохранено: ${storedTime}, всего вкладок: ${wrapper.pages.length}`,
    );

    wrapper.pages.push(page);

    page.on('close', () => {
      this.logger.debug(`[_openPage] geo=${proxyGeo} | Вкладка закрыта, удаляю из времени`);
      pageOpenTimes.delete(page);
    });

    this.logger.debug(
      `[_openPage] geo=${proxyGeo} | Вкладка создана, время: ${pageOpenTime}, всего вкладок: ${wrapper.pages.length}`,
    );

    try {
      await page.authenticate({
        username: process.env.PROXY_USERNAME,
        password: `${process.env.PROXY_PASSWORD}_country-${proxyGeo}`,
      });
    } catch (e) {
      this.logger.error(`Error in page.authenticate: ${e.message}`);
    }

    try {
      await page.setUserAgent(userAgent);
      const headers = HEADERS(locale, userAgent);
      await page.setExtraHTTPHeaders(headers);
      await page.emulateTimezone(timeZone);

      const localeRaw = getBrowserSpoofScript(locale, timeZone);
      const localeScript = this.sanitizeModuleScript(localeRaw);

      await page.evaluateOnNewDocument(`(()=>{${localeScript}})();`);

      const baseViewport = getRandomItem(MOBILE_VIEWPORTS);
      const isLandscape = baseViewport.screenSize > 7 && Math.random() < 0.5;

      await page.emulate({
        viewport: {
          width: isLandscape ? baseViewport.height : baseViewport.width,
          height: isLandscape ? baseViewport.width : baseViewport.height,
          deviceScaleFactor: baseViewport.deviceScaleFactor,
          isMobile: true,
          hasTouch: true,
        },
        userAgent,
      });
      await page.setRequestInterception(true);

      page.on('request', async (req) => {
        return req.continue();
      });

      page.on('error', (err) => {
        if (err.message.includes('net::ERR_TUNNEL_CONNECTION_FAILED')) {
          this.logger.warn(`[PuppeteerService] Network error [${proxyGeo}]: ${err.message}`);
          return;
        }
        if (err.message.includes('net::ERR_')) {
          this.logger.warn(`[PuppeteerService] Network error [${proxyGeo}]: ${err.message}`);
          return;
        }
        if (err.message.includes('Failed to fetch')) {
          this.logger.warn(`[PuppeteerService] Fetch error [${proxyGeo}]: ${err.message}`);
          return;
        }
        if (err.message.includes('TypeError') && err.message.includes('fetch')) {
          this.logger.warn(`[PuppeteerService] Fetch error [${proxyGeo}]: ${err.message}`);
          return;
        }
        if (this.handleChromePropertyError(err, `Page error [${proxyGeo}]`)) return;
      });

      page.on('pageerror', (err) => {
        if (err.message.includes('setCookie is not defined')) {
          return;
        }
        if (
          err.message.includes('Identifier') &&
          err.message.includes('has already been declared')
        ) {
          return;
        }
        if (err.message.includes('e.indexOf is not a function')) {
          return;
        }
        if (err.message.includes('SyntaxError')) {
          return;
        }
        if (err.message.includes('Unexpected token')) {
          return;
        }
        if (err.message.includes('Unexpected identifier')) {
          return;
        }
        if (err.message.includes('Unexpected end of input')) {
          return;
        }
        if (err.message.includes('Invalid or unexpected token')) {
          return;
        }
        if (err.message.includes('Failed to fetch')) {
          return;
        }
        if (err.message.includes('TypeError') && err.message.includes('fetch')) {
          return;
        }

        if (err.message.includes('Cannot read properties of undefined')) {
          return;
        }
        if (err.message.includes('prototype')) {
          return;
        }
        if (err.message.includes('masterstroke_ajax is not defined')) {
          return;
        }
        if (err.message.includes('wp is not defined')) {
          return;
        }
        if (err.message.includes('i18n')) {
          return;
        }
        if (err.message.includes('hooks')) {
          return;
        }
        if (err.message.includes('ReferenceError')) {
          return;
        }
        if (err.message.includes('TypeError')) {
          return;
        }

        if (this.handleChromePropertyError(err, `Runtime error [${proxyGeo}]`)) return;
        this.logger.warn(`Runtime error [${proxyGeo}]: ${err.message}`);
      });
    } catch (error) {
      this.logger.error(`[_openPage] geo=${proxyGeo} | Error setting up page: ${error.message}`);
    }

<<<<<<< HEAD
    page.on('pageerror', (err) => {
      if (err?.message?.includes('setCookie is not defined')) {
        return;
      }
      if (this.handleChromePropertyError(err, `Runtime error [${proxyGeo}]`)) return;
      this.logger.error(`Runtime error [${proxyGeo}]: ${err}`);
    });
=======
    const finalTime = pageOpenTimes.get(page);
    if (!finalTime) {
      this.logger.error(`[_openPage] geo=${proxyGeo} | Page time was lost during setup!`);
      pageOpenTimes.set(page, pageOpenTime);
    }
>>>>>>> 08f622a8

    return page;
  }

  async releasePage(page: Page, geo: CountryCode): Promise<void> {
    const pool = this.browserPool.get(geo) || [];

    for (const wrapper of pool) {
      const idx = wrapper.pages.indexOf(page);

      if (idx === -1) continue;

      const pageOpenTime = pageOpenTimes.get(page);
      const pageAge = pageOpenTime ? Date.now() - pageOpenTime : 'unknown';
      this.logger.debug(
        `[releasePage] geo=${geo} | Закрываю вкладку, время жизни: ${pageAge}ms, всего вкладок в браузере: ${wrapper.pages.length}`,
      );

      if (!pageOpenTime) {
        this.logger.warn(`[releasePage] geo=${geo} | ВНИМАНИЕ: Вкладка не имеет записи времени!`);
        this.logger.debug(
          `[releasePage] geo=${geo} | Page URL: ${page.url()}, isClosed: ${page.isClosed()}`,
        );
      }

      wrapper.pages.splice(idx, 1);
      pageOpenTimes.delete(page);

      await page.setRequestInterception(false).catch(() => {});
      page.removeAllListeners('request');
      await page.close().catch(() => {});

      this.logger.debug(
        `[releasePage] geo=${geo} | Вкладка закрыта, осталось вкладок: ${wrapper.pages.length}`,
      );

      if (wrapper.pages.length === 0) {
        this.logger.debug(`[releasePage] geo=${geo} | Браузер пуст, закрываю его`);
        await wrapper.context.close().catch(() => {});
        await wrapper.browser.close().catch(() => {});
        pool.splice(pool.indexOf(wrapper), 1);

        if (pool.length === 0) {
          this.browserPool.delete(geo);
        }
      }

      logAllGeoPoolsTable(this.browserPool);

      return;
    }
  }

  async diagnosePoolIssues(): Promise<void> {
    this.logger.info(`[diagnosePoolIssues] 🔍 Диагностика пулов браузеров...`);

    for (const [geo, pool] of this.browserPool.entries()) {
      if (pool.length === 0) continue;

      const totalTabs = pool.reduce((sum, w) => sum + w.pages.length, 0);
      const avgTabsPerBrowser = Math.round(totalTabs / pool.length);
      const utilization = Math.round((totalTabs / (pool.length * this.MAX_TABS_PER_BROWSER)) * 100);

      this.logger.info(`[diagnosePoolIssues] 📊 ${geo}:`);
      this.logger.info(`  - Browsers: ${pool.length}/${this.MAX_BROWSERS_PER_GEO}`);
      this.logger.info(`  - Tabs: ${totalTabs}/${pool.length * this.MAX_TABS_PER_BROWSER}`);
      this.logger.info(`  - Average tabs per browser: ${avgTabsPerBrowser}`);
      this.logger.info(
        `  - Utilization: ${totalTabs}/${pool.length * this.MAX_TABS_PER_BROWSER} (${utilization}%)`,
      );

      if (
        pool.length < this.MAX_BROWSERS_PER_GEO &&
        avgTabsPerBrowser >= Math.floor(this.MAX_TABS_PER_BROWSER * 0.7)
      ) {
        this.logger.info(
          `[diagnosePoolIssues] ⚠️ ${geo}: Среднее количество вкладок ${avgTabsPerBrowser} >= ${Math.floor(this.MAX_TABS_PER_BROWSER * 0.7)}, рекомендуется создать новый браузер`,
        );
      }
    }
  }

  async forceCreateBrowsers(geo: CountryCode, count: number = 1): Promise<void> {
    const pool = this.browserPool.get(geo) || [];
    const localeSettings = LOCALE_SETTINGS[geo] || LOCALE_SETTINGS.ALL;
    const { locale, timeZone } = localeSettings;

    this.logger.info(`[forceCreateBrowsers] 🚀 Принудительно создаю ${count} браузеров для ${geo}`);

    for (let i = 0; i < count; i++) {
      if (pool.length >= this.MAX_BROWSERS_PER_GEO) {
        this.logger.warn(`[forceCreateBrowsers] Достигнут лимит браузеров для ${geo}`);
        break;
      }

      try {
        const browser = await this.createBrowser(locale, timeZone);
        const context = await browser.createBrowserContext();

        context.on('error', (err: Error) => {
          if (this.handleChromePropertyError(err, 'Context error')) return;
        });

        const wrapper = { browser, context, pages: [] };
        pool.push(wrapper);
        this.browserPool.set(geo, pool);

        this.logger.info(`[forceCreateBrowsers] ✅ Создан браузер #${pool.length} для ${geo}`);
      } catch (err) {
        this.logger.error(
          `[forceCreateBrowsers] Ошибка создания браузера для ${geo}: ${err.message}`,
        );
      }
    }

    logAllGeoPoolsTable(this.browserPool);
  }

  async cleanupPoolIssues(): Promise<void> {
    this.logger.info(`[cleanupPoolIssues] 🧹 Очистка проблемных пулов...`);

    for (const [geo, pool] of this.browserPool.entries()) {
      if (pool.length === 0) continue;

      
      for (const wrapper of pool) {
        wrapper.pages = wrapper.pages.filter((page) => !page.isClosed());
      }

      const browsersToRemove: BrowserWrapper[] = [];
      for (const wrapper of pool) {
        if (wrapper.pages.length === 0) {
          this.logger.info(`[cleanupPoolIssues] 🗑️ ${geo}: Закрываю пустой браузер`);
          try {
            await wrapper.context.close().catch(() => {});
            await wrapper.browser.close().catch(() => {});
            browsersToRemove.push(wrapper);
          } catch (error) {
            this.logger.error(
              `[cleanupPoolIssues] Ошибка закрытия браузера для ${geo}: ${error.message}`,
            );
          }
        }
      }

      
      for (const wrapper of browsersToRemove) {
        const index = pool.indexOf(wrapper);
        if (index > -1) {
          pool.splice(index, 1);
        }
      }

      if (pool.length === 0) {
        this.browserPool.delete(geo);
        this.logger.info(`[cleanupPoolIssues] 🗑️ ${geo}: Удаляю пустой гео из пула`);
      }

      const totalTabs = pool.reduce((sum, w) => sum + w.pages.length, 0);
      const avgTabsPerBrowser = Math.round(totalTabs / pool.length);

      if (
        pool.length < this.MAX_BROWSERS_PER_GEO &&
        avgTabsPerBrowser >= Math.floor(this.MAX_TABS_PER_BROWSER * 0.8)
      ) {
        this.logger.info(
          `[cleanupPoolIssues] 🚀 ${geo}: Создаю дополнительный браузер (среднее вкладок: ${avgTabsPerBrowser})`,
        );
        try {
          const localeSettings = LOCALE_SETTINGS[geo] || LOCALE_SETTINGS.ALL;
          const { locale, timeZone } = localeSettings;
          const browser = await this.createBrowser(locale, timeZone);
          const context = await browser.createBrowserContext();

          context.on('error', (err: Error) => {
            if (this.handleChromePropertyError(err, 'Context error')) return;
          });

          const wrapper = { browser, context, pages: [] };
          pool.push(wrapper);
          this.logger.info(`[cleanupPoolIssues] ✅ ${geo}: Создан дополнительный браузер`);
        } catch (error) {
          this.logger.error(
            `[cleanupPoolIssues] Ошибка создания браузера для ${geo}: ${error.message}`,
          );
        }
      }
    }

    this.logger.info(`[cleanupPoolIssues] ✅ Очистка завершена`);
  }

  async forceCleanupEmptyBrowsers(): Promise<void> {
    this.logger.info(`[forceCleanupEmptyBrowsers] 🗑️ Принудительная очистка пустых браузеров...`);

    let totalClosed = 0;
    let totalGeosCleaned = 0;

    for (const [geo, pool] of this.browserPool.entries()) {
      if (pool.length === 0) continue;

      
      for (const wrapper of pool) {
        wrapper.pages = wrapper.pages.filter((page) => !page.isClosed());
      }

      const browsersToRemove: BrowserWrapper[] = [];
      for (const wrapper of pool) {
        if (wrapper.pages.length === 0) {
          this.logger.info(`[forceCleanupEmptyBrowsers] 🗑️ ${geo}: Закрываю пустой браузер`);
          try {
            await wrapper.context.close().catch(() => {});
            await wrapper.browser.close().catch(() => {});
            browsersToRemove.push(wrapper);
            totalClosed++;
          } catch (error) {
            this.logger.error(
              `[forceCleanupEmptyBrowsers] Ошибка закрытия браузера для ${geo}: ${error.message}`,
            );
          }
        }
      }

      for (const wrapper of browsersToRemove) {
        const index = pool.indexOf(wrapper);
        if (index > -1) {
          pool.splice(index, 1);
        }
      }

      if (pool.length === 0) {
        this.browserPool.delete(geo);
        this.logger.info(`[forceCleanupEmptyBrowsers] 🗑️ ${geo}: Удаляю пустой гео из пула`);
        totalGeosCleaned++;
      }
    }

    this.logger.info(
      `[forceCleanupEmptyBrowsers] ✅ Очистка завершена: закрыто ${totalClosed} браузеров, очищено ${totalGeosCleaned} гео`,
    );
  }

  async forceReleasePagesForGeo(geo: CountryCode): Promise<void> {
    this.logger.info(`[forceReleasePagesForGeo] 🗑️ Принудительно освобождаю страницы для ${geo}`);
    
    const pool = this.browserPool.get(geo) || [];
    let closedPages = 0;
    
    for (const wrapper of pool) {
      for (const page of wrapper.pages) {
        if (!page.isClosed()) {
          try {
            this.logger.info(`[forceReleasePagesForGeo] Закрываю страницу для ${geo}`);
            await page.close().catch(() => {});
            closedPages++;
          } catch (error) {
            this.logger.error(`[forceReleasePagesForGeo] Ошибка закрытия страницы: ${error.message}`);
          }
        }
      }
    }
    
    this.logger.info(`[forceReleasePagesForGeo] ✅ Закрыто ${closedPages} страниц для ${geo}`);
  }

  async getPoolStatistics(): Promise<Record<string, any>> {
    const stats: Record<string, any> = {};

    for (const [geo, pool] of this.browserPool.entries()) {
      const totalTabs = pool.reduce((sum, w) => sum + w.pages.length, 0);
      const avgTabsPerBrowser = pool.length > 0 ? Math.round(totalTabs / pool.length) : 0;
      const utilization =
        pool.length > 0
          ? Math.round((totalTabs / (pool.length * this.MAX_TABS_PER_BROWSER)) * 100)
          : 0;

      stats[geo] = {
        browsers: pool.length,
        maxBrowsers: this.MAX_BROWSERS_PER_GEO,
        totalTabs,
        maxTabs: pool.length * this.MAX_TABS_PER_BROWSER,
        avgTabsPerBrowser,
        utilization: `${utilization}%`,
        canCreateMore: pool.length < this.MAX_BROWSERS_PER_GEO,
        shouldCreateMore: avgTabsPerBrowser >= Math.floor(this.MAX_TABS_PER_BROWSER * 0.6),
      };
    }

    return stats;
  }

  async getDetailedPoolInfo(): Promise<Record<string, any>> {
    const detailedInfo: Record<string, any> = {};

    for (const [geo, pool] of this.browserPool.entries()) {
      detailedInfo[geo] = {
        browsers: pool.map((wrapper, index) => ({
          id: index + 1,
          tabs: wrapper.pages.length,
          maxTabs: this.MAX_TABS_PER_BROWSER,
          connected: wrapper.browser.isConnected(),
          utilization: `${Math.round((wrapper.pages.length / this.MAX_TABS_PER_BROWSER) * 100)}%`,
        })),
        summary: {
          totalBrowsers: pool.length,
          totalTabs: pool.reduce((sum, w) => sum + w.pages.length, 0),
          avgTabsPerBrowser:
            pool.length > 0
              ? Math.round(pool.reduce((sum, w) => sum + w.pages.length, 0) / pool.length)
              : 0,
        },
      };
    }

    return detailedInfo;
  }

  private async createBrowser(locale: string, timeZone: string): Promise<Browser> {
    dns.setServers(['1.1.1.1']);
    let browser: Browser;
    try {
      browser = await launch({
        headless: IS_PROD_ENV,
        dumpio: true,
        pipe: true,
        args: [
          `--proxy-server=http://${process.env.PROXY_HOST}:${process.env.PROXY_PORT}`,
          `--lang=${locale}`,
          `--timezone=${timeZone}`,
          '--disable-web-security',
          '--allow-running-insecure-content',
          '--ignore-certificate-errors',
          '--disable-blink-features=AutomationControlled',
          '--no-sandbox',
          '--disable-setuid-sandbox',
          '--disable-dev-shm-usage',
          '--disable-accelerated-2d-canvas',
          '--no-first-run',
          '--no-zygote',
          '--disable-gpu',
          '--disable-gpu-sandbox',
          '--disable-software-rasterizer',
          '--disable-gl-drawing-for-tests',
          '--disable-egl',
          '--disable-angle',
          '--disable-webgl',
          '--disable-webgl2',
          '--disable-vulkan',
          '--disable-vulkan-fallback',
          '--disable-gpu-compositing',
          '--disable-gpu-rasterization',
          '--disable-gpu-memory-buffer-video-frames',
          '--disable-gpu-memory-buffer-compositor-resources',
          '--disable-gpu-memory-buffer-video-capture',
          '--disable-gpu-memory-buffer-2d-canvas',
          '--disable-background-timer-throttling',
          '--disable-backgrounding-occluded-windows',
          '--disable-renderer-backgrounding',
          '--disable-features=TranslateUI',
          '--disable-ipc-flooding-protection',
          '--use-gl=swiftshader',
          '--use-angle=swiftshader',
        ],
        slowMo: 0,
        defaultViewport: null,
      });
    } catch (e) {
      throw new InternalServerErrorException(`Failed to launch browser: ${e.message}`);
    }
    try {
      const pages = await browser.pages();
      await Promise.all(pages.map((p) => p.close()));
    } catch {
      // Ignore
    }
    browserOpenTimes.set(browser, Date.now());
    browser.on('disconnected', () => {
      this.logger.warn(`[createBrowser] Browser disconnected, clearing all pools`);
      this.browserPool.clear();
    });

    browser.on('error', (err: Error) => {
      if (
        err.message.includes('vkCreateInstance') ||
        err.message.includes('VK_ERROR_INCOMPATIBLE_DRIVER') ||
        err.message.includes('eglChooseConfig') ||
        err.message.includes('BackendType::OpenGLES') ||
        err.message.includes("Couldn't get proc eglChooseConfig") ||
        err.message.includes('Failed to fetch') ||
        err.message.includes('TypeError') ||
        err.message.includes('net::ERR_')
      ) {
        this.logger.debug(`[createBrowser] Graphics/Network warning: ${err.message}`);
        return;
      }
      if (this.handleChromePropertyError(err, 'Browser error')) return;
    });

    return browser;
  }

  private async getOrCreateBrowserForGeo(
    countryCode: CountryCode,
    locale: string,
    timeZone: string,
  ): Promise<BrowserWrapper> {
    const pool = this.browserPool.get(countryCode) || [];
    this.logger.debug(
      `[getOrCreateBrowserForGeo] geo=${countryCode} | pool.length=${pool.length}, MAX_BROWSERS=${this.MAX_BROWSERS_PER_GEO}, MAX_TABS=${this.MAX_TABS_PER_BROWSER}`,
    );

    if (pool.length < this.MAX_BROWSERS_PER_GEO) {
      this.logger.info(
        `[getOrCreateBrowserForGeo] geo=${countryCode} | 🚀 Создаю новый браузер! pool.length=${pool.length}, MAX_BROWSERS=${this.MAX_BROWSERS_PER_GEO}`,
      );

      const browser = await this.createBrowser(locale, timeZone);
      const context = await browser.createBrowserContext();

      context.on('error', (err: Error) => {
        if (this.handleChromePropertyError(err, 'Context error')) return;
      });

      const wrapper = { browser, context, pages: [] };
      pool.push(wrapper);
      this.browserPool.set(countryCode, pool);

      this.logger.debug(
        `[getOrCreateBrowserForGeo] geo=${countryCode} | Новый браузер создан, pool.length=${pool.length}`,
      );
      return wrapper;
    }

<<<<<<< HEAD
    let wrapper = pool.find((w) => w.pages.length < this.MAX_TABS_PER_BROWSER);
    if (wrapper) {
      this.logger.debug(
        `[getOrCreateBrowserForGeo] geo=${countryCode} | Найден существующий браузер с ${wrapper.pages.length} вкладками`,
      );
      return wrapper;
    }

=======
    // Если достигнут лимит браузеров, возвращаем браузер с наименьшим количеством вкладок
>>>>>>> 08f622a8
    this.logger.debug(
      `[getOrCreateBrowserForGeo] geo=${countryCode} | Достигнут лимит браузеров, возвращаю браузер с наименьшим количеством вкладок`,
    );
    const wrapper = pool.reduce((min, w) => (w.pages.length < min.pages.length ? w : min), pool[0]);
    return wrapper;
  }
<<<<<<< HEAD

  private hasAvailableSlot(geo: CountryCode): boolean {
    const pool = this.browserPool.get(geo) || [];

    const hasAvailableBrowser = pool.some((w) => w.pages.length < this.MAX_TABS_PER_BROWSER);
    if (hasAvailableBrowser) return true;

    if (pool.length < this.MAX_BROWSERS_PER_GEO) return true;

    return false;
  }

  private async _drainGeoQueue(geo: CountryCode) {
    const currentPool = this.browserPool.get(geo) || [];
    const queue = this.geoTaskQueues.get(geo);

    if (!queue || queue.length === 0) {
      return;
    }

    this.logger.debug(
      `[_drainGeoQueue] geo=${geo} | Обрабатываю очередь: ${queue.length} задач, pool: ${currentPool.length} браузеров`,
    );

    const getFreeSlots = () => {
      return currentPool.reduce((acc, w) => acc + (this.MAX_TABS_PER_BROWSER - w.pages.length), 0);
    };

    const canCreateNewBrowser = () => currentPool.length < this.MAX_BROWSERS_PER_GEO;

    let processedCount = 0;
    let freeSlots = getFreeSlots();

    while (queue.length > 0 && (freeSlots > 0 || canCreateNewBrowser())) {
      const next = queue.shift();
      if (!next) break;

      if (freeSlots > 0) {
        this.logger.debug(
          `[_drainGeoQueue] geo=${geo} | Запускаю задачу из очереди, свободных слотов: ${freeSlots}`,
        );
        this.acquirePage(next.creativeId, next.proxyGeo, next.userAgent)
          .then(next.resolve)
          .catch(next.reject);
        freeSlots--;
        processedCount++;
      } else if (canCreateNewBrowser()) {
        this.logger.debug(
          `[_drainGeoQueue] geo=${geo} | Нет свободных слотов, но можно создать новый браузер — инициирую acquirePage для очереди`,
        );
        this.acquirePage(next.creativeId, next.proxyGeo, next.userAgent)
          .then(next.resolve)
          .catch(next.reject);
        processedCount++;
      }
    }

    if (processedCount > 0) {
      this.logger.info(
        `[_drainGeoQueue] geo=${geo} | Обработано ${processedCount} задач из очереди. Осталось: ${queue.length}`,
      );
    }

    if (queue.length > 0) {
      this.logger.debug(
        `[_drainGeoQueue] geo=${geo} | Осталось задач в очереди: ${queue.length}. Свободных слотов: ${getFreeSlots()}, можно создать браузер: ${canCreateNewBrowser()}`,
      );
    }

    logAllGeoPoolsTable(this.browserPool);
  }

  getBrowserStats(): {
    totalBrowsers: number;
    totalPages: number;
    geoStats: Record<
      string,
      {
        browsers: number;
        pages: number;
        freeSlots: number;
        queueLength: number;
      }
    >;
  } {
    const stats = {
      totalBrowsers: 0,
      totalPages: 0,
      geoStats: {} as Record<
        string,
        {
          browsers: number;
          pages: number;
          freeSlots: number;
          queueLength: number;
        }
      >,
    };

    for (const [geo, pool] of this.browserPool.entries()) {
      const browsers = pool.length;
      const pages = pool.reduce((sum, w) => sum + w.pages.length, 0);
      const freeSlots = pool.reduce(
        (sum, w) => sum + (this.MAX_TABS_PER_BROWSER - w.pages.length),
        0,
      );
      const queueLength = this.geoTaskQueues.get(geo)?.length || 0;

      stats.totalBrowsers += browsers;
      stats.totalPages += pages;
      stats.geoStats[geo] = {
        browsers,
        pages,
        freeSlots,
        queueLength,
      };
    }

    return stats;
  }
=======
>>>>>>> 08f622a8
}<|MERGE_RESOLUTION|>--- conflicted
+++ resolved
@@ -19,6 +19,7 @@
 
   constructor() {
     this.MAX_BROWSERS_PER_GEO = Number(process.env.MAX_BROWSERS_PER_GEO) || 10;
+    this.MAX_BROWSERS_PER_GEO = Number(process.env.MAX_BROWSERS_PER_GEO) || 10;
     this.MAX_TABS_PER_BROWSER = Number(process.env.MAX_TABS_PER_BROWSER) || 10;
 
     this.logger.info(
@@ -53,74 +54,11 @@
   private handleChromePropertyError(err: Error, context: string): boolean {
     if (err.message.includes('Cannot redefine property: chrome')) {
       return true;
+      return true;
     }
     if (err.message.includes('Cannot redefine property')) {
       return true;
-<<<<<<< HEAD
-=======
-    }
-    if (err.message.includes('Unexpected token')) {
-      return true;
-    }
-    if (err.message.includes('SyntaxError')) {
-      return true;
-    }
-    if (err.message.includes('Unexpected identifier')) {
-      return true;
-    }
-    if (err.message.includes('Unexpected end of input')) {
-      return true;
-    }
-    if (err.message.includes('Invalid or unexpected token')) {
-      return true;
-    }
-    if (err.message.includes('Failed to fetch')) {
-      return true;
-    }
-    if (err.message.includes('TypeError') && err.message.includes('fetch')) {
-      return true;
-    }
-
-    if (err.message.includes('Cannot read properties of undefined')) {
-      return true;
-    }
-    if (err.message.includes('prototype')) {
-      return true;
-    }
-    if (err.message.includes('masterstroke_ajax is not defined')) {
-      return true;
-    }
-    if (err.message.includes('wp is not defined')) {
-      return true;
-    }
-    if (err.message.includes('i18n')) {
-      return true;
->>>>>>> 08f622a8
-    }
-    if (err.message.includes('hooks')) {
-      return true;
-    }
-    if (err.message.includes('ReferenceError')) {
-      return true;
-    }
-    if (err.message.includes('TypeError')) {
-      return true;
-    }
-
-    // Системные ошибки браузера
-    if (
-      err.message.includes('vkCreateInstance') ||
-      err.message.includes('VK_ERROR_INCOMPATIBLE_DRIVER') ||
-      err.message.includes('eglChooseConfig') ||
-      err.message.includes('BackendType::OpenGLES') ||
-      err.message.includes('Bind context provider failed') ||
-      err.message.includes('handshake failed') ||
-      err.message.includes('SSL error code') ||
-      err.message.includes('video_capture_service_impl')
-    ) {
-      return true;
-    }
-
+    }
     this.logger.error(`${context} error: ${err}`);
     return false;
   }
@@ -177,7 +115,6 @@
       `[acquirePage] geo=${proxyGeo} | pool.length=${pool.length}, MAX_BROWSERS=${this.MAX_BROWSERS_PER_GEO}, MAX_TABS=${this.MAX_TABS_PER_BROWSER}`,
     );
 
-<<<<<<< HEAD
     const getBrowserWithFreeSlot = () =>
       pool.find((w) => w.pages.length < this.MAX_TABS_PER_BROWSER);
 
@@ -190,62 +127,16 @@
     const canCreateNewBrowser = () => pool.length < this.MAX_BROWSERS_PER_GEO;
 
     let wrapper = getBrowserWithFreeSlot();
-=======
-    const totalTabs = pool.reduce((sum, w) => sum + w.pages.length, 0);
-    const avgTabsPerBrowser = pool.length > 0 ? Math.round(totalTabs / pool.length) : 0;
-    this.logger.info(
-      `[acquirePage] geo=${proxyGeo} | Диагностика: браузеров=${pool.length}, всего вкладок=${totalTabs}, среднее=${avgTabsPerBrowser}/браузер`,
-    );
->>>>>>> 08f622a8
-
-    for (const wrapper of pool) {
-      wrapper.pages = wrapper.pages.filter((page) => !page.isClosed());
-    }
-
-    // Очищаем пустые браузеры если их больше 1
-    if (pool.length > 1) {
-      const emptyBrowsers = pool.filter((w) => w.pages.length === 0);
-      if (emptyBrowsers.length > 0) {
-        this.logger.info(`[acquirePage] geo=${proxyGeo} | 🗑️ Найдено ${emptyBrowsers.length} пустых браузеров, закрываю их`);
-        for (const emptyBrowser of emptyBrowsers) {
-          try {
-            await emptyBrowser.context.close().catch(() => {});
-            await emptyBrowser.browser.close().catch(() => {});
-          } catch (error) {
-            this.logger.error(`[acquirePage] geo=${proxyGeo} | Ошибка закрытия пустого браузера: ${error.message}`);
-          }
-        }
-        // Удаляем пустые браузеры из пула
-        const index = pool.indexOf(emptyBrowsers[0]);
-        if (index > -1) {
-          pool.splice(index, 1);
-        }
-      }
-    }
-
-    let shouldCreateNewBrowser = false;
-
-    if (pool.length === 0) {
-      shouldCreateNewBrowser = true;
-      this.logger.info(`[acquirePage] geo=${proxyGeo} | 🚀 Создаю первый браузер!`);
-    } else if (pool.every((w) => w.pages.length >= this.MAX_TABS_PER_BROWSER)) {
-      // Создаем новый браузер только если ВСЕ браузеры полностью заполнены
-      shouldCreateNewBrowser = true;
-      this.logger.info(
-        `[acquirePage] geo=${proxyGeo} | 🚀 Все браузеры полностью заполнены (${this.MAX_TABS_PER_BROWSER} вкладок), создаю новый!`,
-      );
-    } else if (
-      pool.length < this.MAX_BROWSERS_PER_GEO &&
-      totalTabs >= pool.length * this.MAX_TABS_PER_BROWSER * 0.8
-    ) {
-      // Создаем новый браузер только если общая загрузка пула >= 80%
-      shouldCreateNewBrowser = true;
-      this.logger.info(
-        `[acquirePage] geo=${proxyGeo} | 🚀 Общая загрузка пула ${Math.round((totalTabs / (pool.length * this.MAX_TABS_PER_BROWSER)) * 100)}% >= 80%, создаю новый браузер!`,
-      );
-    }
-
-<<<<<<< HEAD
+
+    if (wrapper) {
+      this.logger.debug(
+        `[acquirePage] geo=${proxyGeo} | Найден браузер с ${wrapper.pages.length} вкладками, добавляю вкладку`,
+      );
+      const page = await this._openPage(wrapper, userAgent, locale, timeZone, creativeId, proxyGeo);
+      logAllGeoPoolsTable(this.browserPool);
+      return page;
+    }
+
     if (hasAvailableSlots() || canCreateNewBrowser()) {
       this.logger.debug(
         `[acquirePage] geo=${proxyGeo} | Нет браузера со свободным слотом, но есть возможности. hasAvailableSlots=${hasAvailableSlots()}, canCreateNewBrowser=${canCreateNewBrowser()}`,
@@ -333,92 +224,6 @@
           }
         }
       }
-=======
-    if (shouldCreateNewBrowser && pool.length < this.MAX_BROWSERS_PER_GEO) {
-      this.logger.info(
-        `[acquirePage] geo=${proxyGeo} | 🚀 Создаю новый браузер! pool.length=${pool.length} < ${this.MAX_BROWSERS_PER_GEO}`,
-      );
-
-      if (!this.browserCreationLocks.has(proxyGeo)) {
-        const lockPromise = new Promise<void>((resolve) => {
-          resolve();
-        });
-        this.browserCreationLocks.set(proxyGeo, lockPromise);
-
-        try {
-          const newWrapper = await this.getOrCreateBrowserForGeo(proxyGeo, locale, timeZone);
-          this.logger.debug(
-            `[acquirePage] geo=${proxyGeo} | Новый браузер создан, добавляю вкладку`,
-          );
-          const page = await this._openPage(newWrapper, userAgent, locale, timeZone, proxyGeo);
-          logAllGeoPoolsTable(this.browserPool);
-          return page;
-        } catch (err) {
-          this.logger.error(
-            `[acquirePage] geo=${proxyGeo} | Ошибка создания браузера: ${err.message}`,
-          );
-          throw err;
-        } finally {
-          this.browserCreationLocks.delete(proxyGeo);
-        }
-      } else {
-        this.logger.debug(`[acquirePage] geo=${proxyGeo} | Жду создания браузера другим потоком`);
-        await this.browserCreationLocks.get(proxyGeo);
-        const updatedPool = this.browserPool.get(proxyGeo) || [];
-        const wrapper = updatedPool.find((w) => w.pages.length < this.MAX_TABS_PER_BROWSER);
-        if (wrapper) {
-          this.logger.debug(
-            `[acquirePage] geo=${proxyGeo} | После ожидания найден браузер с ${wrapper.pages.length} вкладками`,
-          );
-          const page = await this._openPage(wrapper, userAgent, locale, timeZone, proxyGeo);
-          logAllGeoPoolsTable(this.browserPool);
-          return page;
-        }
-      }
-    }
-
-    const getBrowserWithFreeSlot = () => {
-      // Сначала ищем браузер с наименьшим количеством вкладок
-      const sortedBrowsers = pool
-        .filter((w) => w.pages.length < this.MAX_TABS_PER_BROWSER)
-        .sort((a, b) => a.pages.length - b.pages.length);
-      
-      return sortedBrowsers[0] || null;
-    };
-    
-    let wrapper = getBrowserWithFreeSlot();
-
-    if (wrapper) {
-      this.logger.debug(
-        `[acquirePage] geo=${proxyGeo} | Найден браузер с ${wrapper.pages.length} вкладками, добавляю вкладку`,
-      );
-      const page = await this._openPage(wrapper, userAgent, locale, timeZone, proxyGeo);
-      logAllGeoPoolsTable(this.browserPool);
-      return page;
-    }
-
-    // Если все браузеры заполнены, но можем создать новый
-    if (pool.length < this.MAX_BROWSERS_PER_GEO) {
-      this.logger.info(
-        `[acquirePage] geo=${proxyGeo} | Все браузеры заполнены, создаю дополнительный браузер`,
-      );
-      try {
-        const newWrapper = await this.getOrCreateBrowserForGeo(proxyGeo, locale, timeZone);
-        const page = await this._openPage(newWrapper, userAgent, locale, timeZone, proxyGeo);
-        logAllGeoPoolsTable(this.browserPool);
-        return page;
-      } catch (err) {
-        this.logger.error(
-          `[acquirePage] geo=${proxyGeo} | Ошибка создания дополнительного браузера: ${err.message}`,
-        );
-      }
-    }
-
-    if (pool.length >= this.MAX_BROWSERS_PER_GEO) {
-      this.logger.warn(
-        `[acquirePage] geo=${proxyGeo} | Достигнут лимит браузеров: ${pool.length} >= ${this.MAX_BROWSERS_PER_GEO}`,
-      );
->>>>>>> 08f622a8
     }
 
     wrapper = pool.reduce((min, w) => (w.pages.length < min.pages.length ? w : min), pool[0]);
@@ -543,74 +348,6 @@
         if (this.handleChromePropertyError(err, `Page error [${proxyGeo}]`)) return;
       });
 
-      page.on('pageerror', (err) => {
-        if (err.message.includes('setCookie is not defined')) {
-          return;
-        }
-        if (
-          err.message.includes('Identifier') &&
-          err.message.includes('has already been declared')
-        ) {
-          return;
-        }
-        if (err.message.includes('e.indexOf is not a function')) {
-          return;
-        }
-        if (err.message.includes('SyntaxError')) {
-          return;
-        }
-        if (err.message.includes('Unexpected token')) {
-          return;
-        }
-        if (err.message.includes('Unexpected identifier')) {
-          return;
-        }
-        if (err.message.includes('Unexpected end of input')) {
-          return;
-        }
-        if (err.message.includes('Invalid or unexpected token')) {
-          return;
-        }
-        if (err.message.includes('Failed to fetch')) {
-          return;
-        }
-        if (err.message.includes('TypeError') && err.message.includes('fetch')) {
-          return;
-        }
-
-        if (err.message.includes('Cannot read properties of undefined')) {
-          return;
-        }
-        if (err.message.includes('prototype')) {
-          return;
-        }
-        if (err.message.includes('masterstroke_ajax is not defined')) {
-          return;
-        }
-        if (err.message.includes('wp is not defined')) {
-          return;
-        }
-        if (err.message.includes('i18n')) {
-          return;
-        }
-        if (err.message.includes('hooks')) {
-          return;
-        }
-        if (err.message.includes('ReferenceError')) {
-          return;
-        }
-        if (err.message.includes('TypeError')) {
-          return;
-        }
-
-        if (this.handleChromePropertyError(err, `Runtime error [${proxyGeo}]`)) return;
-        this.logger.warn(`Runtime error [${proxyGeo}]: ${err.message}`);
-      });
-    } catch (error) {
-      this.logger.error(`[_openPage] geo=${proxyGeo} | Error setting up page: ${error.message}`);
-    }
-
-<<<<<<< HEAD
     page.on('pageerror', (err) => {
       if (err?.message?.includes('setCookie is not defined')) {
         return;
@@ -618,13 +355,6 @@
       if (this.handleChromePropertyError(err, `Runtime error [${proxyGeo}]`)) return;
       this.logger.error(`Runtime error [${proxyGeo}]: ${err}`);
     });
-=======
-    const finalTime = pageOpenTimes.get(page);
-    if (!finalTime) {
-      this.logger.error(`[_openPage] geo=${proxyGeo} | Page time was lost during setup!`);
-      pageOpenTimes.set(page, pageOpenTime);
-    }
->>>>>>> 08f622a8
 
     return page;
   }
@@ -1058,7 +788,6 @@
       return wrapper;
     }
 
-<<<<<<< HEAD
     let wrapper = pool.find((w) => w.pages.length < this.MAX_TABS_PER_BROWSER);
     if (wrapper) {
       this.logger.debug(
@@ -1067,16 +796,12 @@
       return wrapper;
     }
 
-=======
-    // Если достигнут лимит браузеров, возвращаем браузер с наименьшим количеством вкладок
->>>>>>> 08f622a8
     this.logger.debug(
       `[getOrCreateBrowserForGeo] geo=${countryCode} | Достигнут лимит браузеров, возвращаю браузер с наименьшим количеством вкладок`,
     );
     const wrapper = pool.reduce((min, w) => (w.pages.length < min.pages.length ? w : min), pool[0]);
     return wrapper;
   }
-<<<<<<< HEAD
 
   private hasAvailableSlot(geo: CountryCode): boolean {
     const pool = this.browserPool.get(geo) || [];
@@ -1197,6 +922,4 @@
 
     return stats;
   }
-=======
->>>>>>> 08f622a8
 }